--- conflicted
+++ resolved
@@ -29,12 +29,8 @@
     ```bash
     cd calendso-docker
     ```
-<<<<<<< HEAD
+
 3. Rename `.env.example` to `.env` and update `.env` if needed.
-=======
-
-3. Update `.env` if needed
->>>>>>> f594f9a9
 
 4. Build and start calendso
 
